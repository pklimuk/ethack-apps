--- conflicted
+++ resolved
@@ -15,12 +15,9 @@
     "@tanstack/react-table": "^8.21.3",
     "@types/papaparse": "^5.3.16",
     "@upstash/redis": "^1.34.4",
-<<<<<<< HEAD
     "dotenv": "^17.2.2",
     "golem-base-sdk": "^0.1.16",
-=======
     "lucide-react": "^0.542.0",
->>>>>>> e3474162
     "next": "^15.3.3",
     "openai": "^5.19.1",
     "papaparse": "^5.5.3",
